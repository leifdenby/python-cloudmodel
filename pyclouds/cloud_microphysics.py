--- conflicted
+++ resolved
@@ -3,26 +3,20 @@
 """
 import numpy as np
 
-<<<<<<< HEAD
-from pyclouds.ccfm.cloudbase import mo_ccfm_cloudbase
-from cloud_equations import Var
-
-=======
 try:
     from ccfm.ccfmfortran import microphysics as ccfm_microphysics
-    import testppp
 except ImportError:
     # import pure python version instead
     from ccfm.ccfmpython import microphysics as ccfm_microphysics
->>>>>>> 53baf88a
+
 
 class MoistAdjustmentMicrophysics(object):
     """
     Adjust temperature and specific concentration of water vapour to saturation
     point, assuming pressure constants
 
+    Uses `moist_adjust` method from `mo_ccfm_cloudbase.f90`
     """
-<<<<<<< HEAD
 
 
     def __call__(self, F):
@@ -35,9 +29,6 @@
         dq_v = qv_new - qv
 
         Fs = np.copy(F.shape)
-=======
-    T_new, qv_new = ccfm_microphysics.moist_adjust(tem=T, prs=p, q_v=qv)
->>>>>>> 53baf88a
 
         Fs[Var.q_v] = qv_new
         Fs[Var.q_l] = F[Var.q_l] - dq_v
